--- conflicted
+++ resolved
@@ -1,7 +1,3 @@
-<<<<<<< HEAD
-=======
-
->>>>>>> 09a4d376
 apply plugin: 'java'
 apply plugin: 'maven'
 apply plugin: 'eclipse'
@@ -80,22 +76,15 @@
     }
 }
 
-<<<<<<< HEAD
-task sourcesJar(type: Jar) {
-=======
 task sourcesJar(type: Jar, dependsOn: classes) {
->>>>>>> 09a4d376
     classifier = 'sources'
     from sourceSets.main.java.srcDirs
 }
 
 artifacts {
     archives sourcesJar
-<<<<<<< HEAD
 }
 
 task wrapper(type: Wrapper) {
     gradleVersion = '1.10'
-=======
->>>>>>> 09a4d376
 }