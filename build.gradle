buildscript {
    repositories {
        mavenCentral()
    }
    dependencies {
        classpath 'com.android.tools.build:gradle:0.7.+'
    }
}
apply plugin: 'android-library'
apply plugin: 'maven'
apply plugin: 'eclipse'

repositories {
// Gradle 1.9 has a bug that doesn't honor mavenLocal. Gradle 1.10 (the current release) has a bug that doesn't
    // support Android. So the following is a temporary work around for the 1.9 bug until we get a release of Gradle
    // that both supports Android and mavenLocal(). Fix taken from: https://plus.google.com/+XavierDucrohet/posts/hF7W59uZ7rX
    // Note that the fix used System.env.HOME but for some reason that didn't work so I switched it to System.getProperty('user.home') which
    // does work.
    //mavenLocal()
    maven { url "${System.getProperty('user.home')}/.m2/repository" }
    maven { url "http://thaliartifactory.cloudapp.net/artifactory/libs-snapshot" }
    maven { url "http://thaliartifactory.cloudapp.net/artifactory/libs-release" }
    mavenCentral()
}

dependencies {

    compile 'com.android.support:support-v4:13.0.+'

    // this library is only needed by test code (95% certain), and therefore
    // instrumentTestCompile is used rather than compile.
    instrumentTestCompile 'commons-io:commons-io:2.0.1'

    // as discovered by trial and error, the build will fail if "compile" is
    // used: Error: duplicate files during packaging of APK.  I guess it is
    // being implicitly included by being in the libs folder, and then "double included"
    // because of a "compile" directive to explicitly include the jar.
    instrumentTestCompile fileTree(dir: 'libs', include: 'td_collator_so.jar')

    compile 'org.codehaus.jackson:jackson-core-asl:1.9.2'
    compile 'org.codehaus.jackson:jackson-mapper-asl:1.9.2'
}

android {
    compileSdkVersion 17
    buildToolsVersion "17.0.0"

    defaultConfig {
        minSdkVersion 9
        targetSdkVersion 16
    }

    // Needed to work around https://code.google.com/p/android/issues/detail?id=61573#c14
    packagingOptions {
        exclude 'META-INF/LICENSE'
        exclude 'META-INF/NOTICE'
        exclude 'META-INF/ASL2.0'
    }
}

task createMavenDirectory(type: Exec) {

    ext {
        uploadUser = System.getenv("UPLOAD_USERNAME") + ":" + System.getenv("UPLOAD_PASSWORD")
        mkcolPath = System.getenv("UPLOAD_MAVEN_REPO_URL") + "com/couchbase/cblite/CBLite/" + System.getenv("UPLOAD_VERSION_CBLITE") + "/"
    }
    commandLine "curl", "--user", uploadUser, "-X", "MKCOL", mkcolPath
}

// this hack is only needed for apache mod_dav based Maven repo's like file.couchbase.com.  otherwise, skip it
createMavenDirectory.onlyIf { System.getenv("UPLOAD_MAVEN_REPO_URL").contains("files") }

task uploadArchivesWrapper(dependsOn: createMavenDirectory) << {
    uploadArchives.execute()
}

def mavenPath() {
    artifactory_local == "true" ?
            'file://' + new File(System.getProperty('user.home'), '.m2/repository').absolutePath :
            artifactory_contextUrl + "/" + (artifactory_snapshot == "true" ? "libs-snapshot-local" : "libs-release-local")
}
def mavenVersionSnapshot() { artifactory_snapshot == "true" ? "-SNAPSHOT" : ""}

uploadArchives {
    repositories {
        mavenDeployer {
//            if (System.getProperty('localOnlyBuild', "false") == "true") {
//                repository url: 'file://' + new File(System.getProperty('user.home'), '.m2/repository').absolutePath
//            } else {
//                repository(url: System.getenv("UPLOAD_MAVEN_REPO_URL")) {
//                    authentication(userName: System.getenv("UPLOAD_USERNAME"), password: System.getenv("UPLOAD_PASSWORD"))
//                }
//            }
            repository(url: mavenPath()) {
                authentication(userName: "${artifactory_user}", password: "${artifactory_password}")
            }

            pom.version = "${System.properties['UPLOAD_VERSION_CBLITE']}${mavenVersionSnapshot()}"
            pom.groupId = 'com.couchbase.lite'
            pom.artifactId = 'Manager'
            pom.project {
                licenses {
                    license {
                        name 'Couchbase Community Edition License Agreement'
                        url 'http://www.couchbase.com/agreement/community'
                        distribution 'repo'
                    }
                }
            }
        }
    }
}

task install(dependsOn: uploadArchives)

task sourcesJar(type: Jar) {
    classifier = 'sources'
    from android.sourceSets.main.java.srcDirs
}

<<<<<<< HEAD
artifacts {
    archives sourcesJar
}

task wrapper(type: Wrapper) {
    gradleVersion = '1.9'
=======
task generateJavadocs(type: Javadoc) {
    source = android.sourceSets.main.java.srcDirs
    List<File> pathList = new ArrayList<File>();
    pathList.add(file('extra/doclet/doclet.jar'))
    options.docletpath = pathList
    options.doclet = "ExcludeDoclet"
    options.showFromPublic()
    exclude "org/apache/http/**", "com/couchbase/touchdb/**"

>>>>>>> ba698f9d
}<|MERGE_RESOLUTION|>--- conflicted
+++ resolved
@@ -111,21 +111,11 @@
     }
 }
 
-task install(dependsOn: uploadArchives)
-
 task sourcesJar(type: Jar) {
     classifier = 'sources'
     from android.sourceSets.main.java.srcDirs
 }
 
-<<<<<<< HEAD
-artifacts {
-    archives sourcesJar
-}
-
-task wrapper(type: Wrapper) {
-    gradleVersion = '1.9'
-=======
 task generateJavadocs(type: Javadoc) {
     source = android.sourceSets.main.java.srcDirs
     List<File> pathList = new ArrayList<File>();
@@ -134,6 +124,12 @@
     options.doclet = "ExcludeDoclet"
     options.showFromPublic()
     exclude "org/apache/http/**", "com/couchbase/touchdb/**"
+}
 
->>>>>>> ba698f9d
+artifacts {
+    archives sourcesJar
+}
+
+task wrapper(type: Wrapper) {
+    gradleVersion = '1.9'
 }