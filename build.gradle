--- conflicted
+++ resolved
@@ -22,12 +22,9 @@
     testCompile group: 'junit', name: 'junit', version: '4.11'
     compile 'org.codehaus.jackson:jackson-core-asl:1.9.2'
     compile 'org.codehaus.jackson:jackson-mapper-asl:1.9.2'
-<<<<<<< HEAD
-=======
     compile 'com.github.oxo42:stateless4j:2.4.0'
 
 
->>>>>>> 6f68e090
     // Using this version of apache http client based on: http://bit.ly/1kiET7V
     // Decided to use jars instead so this wasn't accidentally included in android version
     // compile 'org.apache.httpcomponents:httpcore:4.0-beta2'  
