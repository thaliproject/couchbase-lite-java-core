--- conflicted
+++ resolved
@@ -5,15 +5,12 @@
 sourceCompatibility = 1.6
 
 repositories {
-<<<<<<< HEAD
+	// https://github.com/couchbase/couchbase-lite-java-core/issues/180
     mavenLocal()
     maven { url "http://thaliartifactory.cloudapp.net/artifactory/libs-snapshot" }
     maven { url "http://thaliartifactory.cloudapp.net/artifactory/libs-release" }
-=======
->>>>>>> bbb3da60
     maven { url 'http://files.couchbase.com/maven2/' }
     mavenCentral()
-    mavenLocal()
 }
 
 dependencies {
@@ -58,22 +55,14 @@
 uploadArchives {
     repositories {
         mavenDeployer {
-<<<<<<< HEAD
-            //repository(url: System.getenv("UPLOAD_MAVEN_REPO_URL")) {
-            //    authentication(userName: System.getenv("UPLOAD_USERNAME"), password: System.getenv("UPLOAD_PASSWORD"))
-            //}
+			// https://github.com/couchbase/couchbase-lite-java-core/issues/33
             repository(url: mavenPath()) {
                 authentication(userName: "${artifactory_user}", password: "${artifactory_password}")
+            //repository(url: System.getenv("MAVEN_UPLOAD_REPO_URL")) {
+            //    authentication(userName: System.getenv("MAVEN_UPLOAD_USERNAME"), password: System.getenv("MAVEN_UPLOAD_PASSWORD"))
             }
-
             pom.version = "${System.properties['UPLOAD_VERSION_CBLITE']}"  // https://github.com/couchbase/couchbase-lite-java-core/issues/34
-            //pom.version = System.getenv("UPLOAD_VERSION_CBLITE")
-=======
-            repository(url: System.getenv("MAVEN_UPLOAD_REPO_URL")) {
-                authentication(userName: System.getenv("MAVEN_UPLOAD_USERNAME"), password: System.getenv("MAVEN_UPLOAD_PASSWORD"))
-            }
-            pom.version = System.getenv("MAVEN_UPLOAD_VERSION")
->>>>>>> bbb3da60
+            //pom.version = System.getenv("MAVEN_UPLOAD_VERSION")
             pom.groupId = 'com.couchbase.lite'
             pom.artifactId = 'java-core'
             pom.project {
