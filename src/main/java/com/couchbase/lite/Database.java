--- conflicted
+++ resolved
@@ -38,23 +38,12 @@
 import java.io.InputStream;
 import java.net.MalformedURLException;
 import java.net.URL;
-<<<<<<< HEAD
-import java.util.*;
-=======
 import java.nio.charset.Charset;
 import java.security.MessageDigest;
 import java.security.NoSuchAlgorithmException;
-import java.util.ArrayList;
-import java.util.Collections;
-import java.util.EnumSet;
-import java.util.HashMap;
-import java.util.HashSet;
-import java.util.List;
-import java.util.Map;
-import java.util.Set;
+import java.util.*;
 import java.util.concurrent.ConcurrentHashMap;
 import java.util.concurrent.CopyOnWriteArrayList;
->>>>>>> bbb3da60
 import java.util.concurrent.Future;
 import java.util.concurrent.ScheduledExecutorService;
 import java.util.concurrent.atomic.AtomicBoolean;
@@ -370,19 +359,11 @@
         File fileJournal = new File(path + "-journal");
 
         boolean deleteStatus = file.delete();
-<<<<<<< HEAD
-        if (fileJournal.exists()) { // https://github.com/couchbase/couchbase-lite-java-core/issues/134
-            deleteStatus &= fileJournal.delete();
-        }
-
-        File attachmentsFile = new File(getAttachmentStorePath()); // https://github.com/couchbase/couchbase-lite-java-core/issues/134
-=======
         if (fileJournal.exists()) {
             deleteStatus &= fileJournal.delete();
         }
 
         File attachmentsFile = new File(getAttachmentStorePath());
->>>>>>> bbb3da60
 
 
         //recursively delete attachments path
