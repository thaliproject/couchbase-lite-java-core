--- conflicted
+++ resolved
@@ -48,14 +48,9 @@
         String fileName = new File(path).getName();
         int extensionPos = fileName.lastIndexOf(".");
         if(extensionPos < 0) {
-<<<<<<< HEAD
-            Log.e(Database.TAG, "Unable to determine database name from path");
-            return null;
-=======
             String message = "Unable to determine database name from path: " + path;
             Log.e(Database.TAG, message);
             throw new IllegalArgumentException(message);
->>>>>>> ba7fb4c6
         }
         return fileName.substring(0, extensionPos);
     }
