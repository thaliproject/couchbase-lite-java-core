package com.couchbase.lite.replicator;

import com.couchbase.lite.BlobKey;
import com.couchbase.lite.BlobStore;
import com.couchbase.lite.ChangesOptions;
import com.couchbase.lite.CouchbaseLiteException;
import com.couchbase.lite.Database;
import com.couchbase.lite.DocumentChange;
import com.couchbase.lite.Manager;
import com.couchbase.lite.ReplicationFilter;
import com.couchbase.lite.RevisionList;
import com.couchbase.lite.Status;
import com.couchbase.lite.internal.RevisionInternal;
import com.couchbase.lite.internal.InterfaceAudience;
import com.couchbase.lite.support.RemoteRequestCompletionBlock;
import com.couchbase.lite.support.HttpClientFactory;
import com.couchbase.lite.util.Log;
import com.couchbase.lite.util.URIUtils;

import org.apache.http.client.HttpResponseException;
import org.apache.http.entity.mime.MultipartEntity;
import org.apache.http.entity.mime.content.InputStreamBody;
import org.apache.http.entity.mime.content.StringBody;

import java.io.IOException;
import java.io.InputStream;
import java.net.URL;
import java.nio.charset.Charset;
import java.util.ArrayList;
import java.util.Collections;
import java.util.EnumSet;
import java.util.HashMap;
import java.util.HashSet;
import java.util.List;
import java.util.Map;
import java.util.Set;
import java.util.SortedSet;

import java.util.TreeSet;
import java.util.concurrent.ScheduledExecutorService;

/**
 * @exclude
 */
@InterfaceAudience.Private
public final class Pusher extends Replication implements Database.ChangeListener {

    private boolean createTarget;
    private boolean creatingTarget;
    private boolean observing;
    private ReplicationFilter filter;
    private boolean dontSendMultipart = false;
    SortedSet<Long> pendingSequences;
    Long maxPendingSequence;

    /**
     * Constructor
     */
    @InterfaceAudience.Private
    /* package */ public Pusher(Database db, URL remote, boolean continuous, ScheduledExecutorService workExecutor) {
        this(db, remote, continuous, null, workExecutor);
    }

    /**
     * Constructor
     */
    @InterfaceAudience.Private
    /* package */ public Pusher(Database db, URL remote, boolean continuous, HttpClientFactory clientFactory, ScheduledExecutorService workExecutor) {
        super(db, remote, continuous, clientFactory, workExecutor);
        createTarget = false;
        observing = false;
    }

    @Override
    @InterfaceAudience.Public
    public boolean isPull() {
        return false;
    }

    @Override
    @InterfaceAudience.Public
    public boolean shouldCreateTarget() {
        return createTarget;
    }

    @Override
    @InterfaceAudience.Public
    public void setCreateTarget(boolean createTarget) {
        this.createTarget = createTarget;
    }


    @Override
    @InterfaceAudience.Public
    public void stop() {
        stopObserving();
        super.stop();
    }

    /**
     * Adds a local revision to the "pending" set that are awaiting upload:
     */
    @InterfaceAudience.Private
    private void addPending(RevisionInternal revisionInternal) {
        long seq = revisionInternal.getSequence();
        pendingSequences.add(seq);
        if (seq > maxPendingSequence) {
            maxPendingSequence = seq;
        }
    }

    /**
     * Removes a revision from the "pending" set after it's been uploaded. Advances checkpoint.
     */
    @InterfaceAudience.Private
    private void removePending(RevisionInternal revisionInternal) {
        long seq = revisionInternal.getSequence();
        if (pendingSequences == null || pendingSequences.isEmpty()) {
            Log.w(Log.TAG_SYNC, "%s: removePending() called w/ rev: %s, but pendingSequences empty",
                    this, revisionInternal);
            return;
        }
        boolean wasFirst = (seq == pendingSequences.first());
        if (!pendingSequences.contains(seq)) {
            Log.w(Log.TAG_SYNC, "%s: removePending: sequence %s not in set, for rev %s", this, seq, revisionInternal);
        }
        pendingSequences.remove(seq);
        if (wasFirst) {
            // If I removed the first pending sequence, can advance the checkpoint:
            long maxCompleted;
            if (pendingSequences.size() == 0) {
                maxCompleted = maxPendingSequence;
            } else {
                maxCompleted = pendingSequences.first();
                --maxCompleted;
            }
            setLastSequence(Long.toString(maxCompleted));
        }
    }

    @Override
    @InterfaceAudience.Private
    void maybeCreateRemoteDB() {
        if(!createTarget) {
            return;
        }
        creatingTarget = true;
        Log.v(Log.TAG_SYNC, "Remote db might not exist; creating it...");

        Log.v(Log.TAG_SYNC, "%s | %s: maybeCreateRemoteDB() calling asyncTaskStarted()", this, Thread.currentThread());

        asyncTaskStarted();
        sendAsyncRequest("PUT", "", null, new RemoteRequestCompletionBlock() {

            @Override
            public void onCompletion(Object result, Throwable e) {
                try {
                    creatingTarget = false;
                    if(e != null && e instanceof HttpResponseException && ((HttpResponseException)e).getStatusCode() != 412) {
                        Log.e(Log.TAG_SYNC, this + ": Failed to create remote db", e);
                        setError(e);
                        stop();  // this is fatal: no db to push to!
                    } else {
                        Log.v(Log.TAG_SYNC, "%s: Created remote db", this);
                        createTarget = false;
                        beginReplicating();
                    }
                } finally {
                    Log.v(Log.TAG_SYNC, "%s | %s: maybeCreateRemoteDB.sendAsyncRequest() calling asyncTaskFinished()", this, Thread.currentThread());

                    asyncTaskFinished(1);
                }
            }

        });
    }

    @Override
    @InterfaceAudience.Private
    public void beginReplicating() {

        Log.d(Log.TAG_SYNC, "%s: beginReplicating() called", this);

        // If we're still waiting to create the remote db, do nothing now. (This method will be
        // re-invoked after that request finishes; see maybeCreateRemoteDB() above.)
        if(creatingTarget) {
            Log.d(Log.TAG_SYNC, "%s: creatingTarget == true, doing nothing", this);
            return;
        }

        pendingSequences = Collections.synchronizedSortedSet(new TreeSet<Long>());
        try {
            maxPendingSequence = Long.parseLong(lastSequence);
        } catch (NumberFormatException e) {
            Log.w(Log.TAG_SYNC, "Error converting lastSequence: %s to long.  Using 0", lastSequence);
            maxPendingSequence = new Long(0);
        }

        if(filterName != null) {
            filter = db.getFilter(filterName);
        }
        if(filterName != null && filter == null) {
            Log.w(Log.TAG_SYNC, "%s: No ReplicationFilter registered for filter '%s'; ignoring", this, filterName);;
        }

        // Process existing changes since the last push:
        long lastSequenceLong = 0;
        if(lastSequence != null) {
            lastSequenceLong = Long.parseLong(lastSequence);
        }
        ChangesOptions options = new ChangesOptions();
        options.setIncludeConflicts(true);
        RevisionList changes = db.changesSince(lastSequenceLong, options, filter);
        if(changes.size() > 0) {
            batcher.queueObjects(changes);
            batcher.flush();
        }

        // Now listen for future changes (in continuous mode):
        if(continuous) {
            observing = true;
            db.addChangeListener(this);
        }

    }


    @InterfaceAudience.Private
    private void stopObserving() {
        if(observing) {
            observing = false;
            db.removeChangeListener(this);
        }
    }


    @Override
    @InterfaceAudience.Private
    public void changed(Database.ChangeEvent event) {
        List<DocumentChange> changes = event.getChanges();
        for (DocumentChange change : changes) {
            // Skip revisions that originally came from the database I'm syncing to:
            URL source = change.getSourceUrl();
            if(source != null && source.equals(remote)) {
                return;
            }
            RevisionInternal rev = change.getAddedRevision();
            Map<String, Object> paramsFixMe = null;  // TODO: these should not be null
            if (getLocalDatabase().runFilter(filter, paramsFixMe, rev)) {
                addToInbox(rev);
            }

        }

    }

    @Override
    @InterfaceAudience.Private
    protected void processInbox(final RevisionList changes) {

        // Generate a set of doc/rev IDs in the JSON format that _revs_diff wants:
        // <http://wiki.apache.org/couchdb/HttpPostRevsDiff>
        Map<String,List<String>> diffs = new HashMap<String,List<String>>();
        for (RevisionInternal rev : changes) {
            String docID = rev.getDocId();
            List<String> revs = diffs.get(docID);
            if(revs == null) {
                revs = new ArrayList<String>();
                diffs.put(docID, revs);
            }
            revs.add(rev.getRevId());
            addPending(rev);
        }

        // Call _revs_diff on the target db:
        Log.v(Log.TAG_SYNC, "%s: posting to /_revs_diff", this);

        Log.v(Log.TAG_SYNC, "%s | %s: processInbox() calling asyncTaskStarted()", this, Thread.currentThread());

        asyncTaskStarted();
        sendAsyncRequest("POST", "/_revs_diff", diffs, new RemoteRequestCompletionBlock() {

            @Override
            public void onCompletion(Object response, Throwable e) {

                try {
                    Log.v(Log.TAG_SYNC, "%s: got /_revs_diff response");
                    Map<String, Object> results = (Map<String, Object>) response;
                    if (e != null) {
                        setError(e);
                        revisionFailed();
                    } else if (results.size() != 0) {
                        // Go through the list of local changes again, selecting the ones the destination server
                        // said were missing and mapping them to a JSON dictionary in the form _bulk_docs wants:
                        final List<Object> docsToSend = new ArrayList<Object>();
                        RevisionList revsToSend = new RevisionList();
                        for(RevisionInternal rev : changes) {
                            // Is this revision in the server's 'missing' list?
                            Map<String,Object> properties = null;
                            Map<String,Object> revResults = (Map<String,Object>)results.get(rev.getDocId());
                            if(revResults == null) {
                                continue;
                            }
                            List<String> revs = (List<String>)revResults.get("missing");
                            if(revs == null || !revs.contains(rev.getRevId())) {
                                removePending(rev);
                                continue;
                            }

                            // Get the revision's properties:
                            EnumSet<Database.TDContentOptions> contentOptions = EnumSet.of(
                                    Database.TDContentOptions.TDIncludeAttachments
                            );

                            if (!dontSendMultipart && revisionBodyTransformationBlock==null) {
                                contentOptions.add(Database.TDContentOptions.TDBigAttachmentsFollow);
                            }

                            RevisionInternal loadedRev;
                            try {
                                loadedRev = db.loadRevisionBody(rev, contentOptions);
                                properties = new HashMap<String,Object>(rev.getProperties());
                            } catch (CouchbaseLiteException e1) {
                                Log.w(Log.TAG_SYNC, "%s Couldn't get local contents of %s", rev, Pusher.this);
                                revisionFailed();
                                continue;
                            }

                            RevisionInternal populatedRev = transformRevision(loadedRev);

                            List<String> possibleAncestors = (List<String>)revResults.get("possible_ancestors");

                            properties = new HashMap<String,Object>(populatedRev.getProperties());
                            Map<String,Object> revisions = db.getRevisionHistoryDictStartingFromAnyAncestor(populatedRev, possibleAncestors);
                            properties.put("_revisions",revisions);
                            populatedRev.setProperties(properties);

                            // Strip any attachments already known to the target db:
                            if (properties.containsKey("_attachments")) {
                                // Look for the latest common ancestor and stub out older attachments:
                                int minRevPos = findCommonAncestor(populatedRev, possibleAncestors);

                                Database.stubOutAttachmentsInRevBeforeRevPos(populatedRev,minRevPos + 1,false);

                                properties = populatedRev.getProperties();

                                if (!dontSendMultipart && uploadMultipartRevision(populatedRev)) {
                                    continue;
                                }
                            }

                            if(properties == null || !properties.containsKey("_id")) {
                                throw new IllegalStateException("properties must contain a document _id");
                            }

                            revsToSend.add(rev);
                            docsToSend.add(properties);

                            //TODO: port this code from iOS
                                /*
                                bufferedSize += [CBLJSON estimateMemorySize: properties];
                                if (bufferedSize > kMaxBulkDocsObjectSize) {
                                    [self uploadBulkDocs: docsToSend changes: revsToSend];
                                    docsToSend = $marray();
                                    revsToSend = [[CBL_RevisionList alloc] init];
                                    bufferedSize = 0;
                                }
                                */

                        }

                        // Post the revisions to the destination:
                        uploadBulkDocs(docsToSend, revsToSend);

                    } else {
                        // None of the revisions are new to the remote
                        for (RevisionInternal revisionInternal : changes) {
                            removePending(revisionInternal);
                        }
                    }

                } finally {
                    Log.v(Log.TAG_SYNC, "%s | %s: processInbox.sendAsyncRequest() calling asyncTaskFinished()", this, Thread.currentThread());

                    asyncTaskFinished(1);
                }
            }

        });

    }

    /**
     * Post the revisions to the destination. "new_edits":false means that the server should
     * use the given _rev IDs instead of making up new ones.
     */
    @InterfaceAudience.Private
    protected void uploadBulkDocs(List<Object> docsToSend, final RevisionList changes) {

        final int numDocsToSend = docsToSend.size();
        if (numDocsToSend == 0 ) {
            return;
        }

        Log.v(Log.TAG_SYNC, "%s: POSTing " + numDocsToSend + " revisions to _bulk_docs: %s", Pusher.this, docsToSend);
        addToChangesCount(numDocsToSend);

        Map<String,Object> bulkDocsBody = new HashMap<String,Object>();
        bulkDocsBody.put("docs", docsToSend);
        bulkDocsBody.put("new_edits", false);

        Log.v(Log.TAG_SYNC, "%s | %s: uploadBulkDocs() calling asyncTaskStarted()", this, Thread.currentThread());

        asyncTaskStarted();
        sendAsyncRequest("POST", "/_bulk_docs", bulkDocsBody, new RemoteRequestCompletionBlock() {

            @Override
            public void onCompletion(Object result, Throwable e) {
                try {
                    if (e == null) {
                        Set<String> failedIDs = new HashSet<String>();
                        // _bulk_docs response is really an array, not a dictionary!
                        List<Map<String, Object>> items = (List) result;
                        for (Map<String, Object> item : items) {
                            Status status = statusFromBulkDocsResponseItem(item);
                            if (status.isError()) {
                                // One of the docs failed to save.
                                Log.w(Log.TAG_SYNC, "%s: _bulk_docs got an error: %s", item, this);
                                // 403/Forbidden means validation failed; don't treat it as an error
                                // because I did my job in sending the revision. Other statuses are
                                // actual replication errors.
                                if (status.getCode() != Status.FORBIDDEN) {
                                    String docID = (String) item.get("id");
                                    failedIDs.add(docID);
                                    // TODO - port from iOS
                                    // NSURL* url = docID ? [_remote URLByAppendingPathComponent: docID] : nil;
                                    // error = CBLStatusToNSError(status, url);
                                }
                            }
                        }

                        // Remove from the pending list all the revs that didn't fail:
                        for (RevisionInternal revisionInternal : changes) {
                            if (!failedIDs.contains(revisionInternal.getDocId())) {
                                removePending(revisionInternal);
                            }
                        }

                    }
                    if (e != null) {
                        setError(e);
                        revisionFailed();
                    } else {
                        Log.v(Log.TAG_SYNC, "%s: POSTed to _bulk_docs", Pusher.this);
                    }
                    addToCompletedChangesCount(numDocsToSend);

                } finally {
                    Log.v(Log.TAG_SYNC, "%s | %s: uploadBulkDocs.sendAsyncRequest() calling asyncTaskFinished()", this, Thread.currentThread());

                    asyncTaskFinished(1);
                }

            }
        });

    }

    @InterfaceAudience.Private
    private boolean uploadMultipartRevision(final RevisionInternal revision) {

        MultipartEntity multiPart = null;

        Map<String, Object> revProps = revision.getProperties();

        // TODO: refactor this to
        /*
            // Get the revision's properties:
            NSError* error;
            if (![_db inlineFollowingAttachmentsIn: rev error: &error]) {
                self.error = error;
                [self revisionFailed];
                return;
            }
         */
        Map<String, Object> attachments = (Map<String, Object>) revProps.get("_attachments");
        final List<InputStream> inputStreamBodies = new ArrayList<InputStream>();
        for (String attachmentKey : attachments.keySet()) {
            Map<String, Object> attachment = (Map<String, Object>) attachments.get(attachmentKey);
            if (attachment.containsKey("follows")) {

                if (multiPart == null) {

                    multiPart = new MultipartEntity();

                    try {
                        String json  = Manager.getObjectMapper().writeValueAsString(revProps);
                        Charset utf8charset = Charset.forName("UTF-8");
                        multiPart.addPart("param1", new StringBody(json, "application/json", utf8charset));

                    } catch (IOException e) {
                        throw new IllegalArgumentException(e);
                    }

                }

                BlobStore blobStore = this.db.getAttachments();
                String base64Digest = (String) attachment.get("digest");
                BlobKey blobKey = new BlobKey(base64Digest);
                InputStream inputStream = blobStore.blobStreamForKey(blobKey);
                if (inputStream == null) {
                    Log.w(Log.TAG_SYNC, "Unable to find blob file for blobKey: %s - Skipping upload of multipart revision.", blobKey);
                    multiPart = null;
                }
                else {
                    inputStreamBodies.add(inputStream);
                    String contentType = null;
                    if (attachment.containsKey("content_type")) {
                        contentType = (String) attachment.get("content_type");
                    }
                    else if (attachment.containsKey("content-type")) {
                        Log.w(Log.TAG_SYNC, "Found attachment that uses content-type" +
                                " field name instead of content_type (see couchbase-lite-android" +
                                " issue #80): %s", attachment);
                    }
                    multiPart.addPart(attachmentKey, new InputStreamBody(inputStream, contentType, attachmentKey,blobStore.getSizeOfBlob(blobKey)));
                }

            }
        }

        if (multiPart == null) {
            return false;
        }

        String path = String.format("/%s?new_edits=false", revision.getDocId());

        Log.d(Log.TAG_SYNC, "Uploading multipart request.  Revision: %s", revision);

        addToChangesCount(1);

        Log.v(Log.TAG_SYNC, "%s | %s: uploadMultipartRevision() calling asyncTaskStarted()", this, Thread.currentThread());

        asyncTaskStarted();
        sendAsyncMultipartRequest("PUT", path, multiPart, new RemoteRequestCompletionBlock() {
            @Override
            public void onCompletion(Object result, Throwable e) {
                try {
                    if(e != null) {
                        if(e instanceof HttpResponseException) {
                            // Server doesn't like multipart, eh? Fall back to JSON.
                            if (((HttpResponseException) e).getStatusCode() == 415) {
                                //status 415 = "bad_content_type"
                                dontSendMultipart = true;
                                uploadJsonRevision(revision);
                            }
                        } else {
                            Log.e(Log.TAG_SYNC, "Exception uploading multipart request", e);
                            setError(e);
                            revisionFailed();
                        }
                    } else {
                        Log.v(Log.TAG_SYNC, "Uploaded multipart request.");
                        removePending(revision);
                    }
                } finally {
                    for(InputStream is : inputStreamBodies) {
                        try {
                            is.close();
                        } catch (IOException e1) {
                            Log.v(Log.TAG_SYNC, "Got an error closing an internal input stream, this really shouldn't matter", e1);
                        }
                    }
<<<<<<< HEAD

=======
                    
>>>>>>> 77f4087b
                    addToCompletedChangesCount(1);
                    Log.v(Log.TAG_SYNC, "%s | %s: uploadMultipartRevision() calling asyncTaskFinished()", this, Thread.currentThread());

                    asyncTaskFinished(1);
                }

            }
        });

        return true;

    }

    // Fallback to upload a revision if uploadMultipartRevision failed due to the server's rejecting
    // multipart format.
    private void uploadJsonRevision(final RevisionInternal rev) {
        // Get the revision's properties:
        if (!db.inlineFollowingAttachmentsIn(rev)) {
            error = new CouchbaseLiteException(Status.BAD_ATTACHMENT);
            revisionFailed();
            return;
        }

        Log.v(Log.TAG_SYNC, "%s | %s: uploadJsonRevision() calling asyncTaskStarted()", this, Thread.currentThread());

        asyncTaskStarted();
        String path = String.format("/%s?new_edits=false", URIUtils.encode(rev.getDocId()));
        sendAsyncRequest("PUT",
        path,
        rev.getProperties(),
        new RemoteRequestCompletionBlock() {
            public void onCompletion(Object result, Throwable e) {
                if (e != null) {
                    setError(e);
                    revisionFailed();
                } else {
                    Log.v(Log.TAG_SYNC, "%s: Sent %s (JSON), response=%s", this, rev, result);
                    removePending(rev);
                }
                Log.v(Log.TAG_SYNC, "%s | %s: uploadJsonRevision() calling asyncTaskFinished()", this, Thread.currentThread());

                asyncTaskFinished(1);
            }
        });
    }




    // Given a revision and an array of revIDs, finds the latest common ancestor revID
    // and returns its generation #. If there is none, returns 0.
    private static int findCommonAncestor(RevisionInternal rev, List<String> possibleRevIDs) {
        if (possibleRevIDs == null || possibleRevIDs.size() == 0) {
            return 0;
        }
        List<String> history = Database.parseCouchDBRevisionHistory(rev.getProperties());

        //rev is missing _revisions property
        assert(history != null);

        boolean changed = history.retainAll(possibleRevIDs);
        String ancestorID = history.size() == 0 ? null : history.get(0);

        if (ancestorID == null) {
            return 0;
        }

        int generation = Database.parseRevIDNumber(ancestorID);

        return generation;
    }
}
<|MERGE_RESOLUTION|>--- conflicted
+++ resolved
@@ -571,11 +571,7 @@
                             Log.v(Log.TAG_SYNC, "Got an error closing an internal input stream, this really shouldn't matter", e1);
                         }
                     }
-<<<<<<< HEAD
-
-=======
                     
->>>>>>> 77f4087b
                     addToCompletedChangesCount(1);
                     Log.v(Log.TAG_SYNC, "%s | %s: uploadMultipartRevision() calling asyncTaskFinished()", this, Thread.currentThread());
 
