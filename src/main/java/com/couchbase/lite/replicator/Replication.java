--- conflicted
+++ resolved
@@ -798,35 +798,17 @@
                     if (!continuous) {
                         Log.d(Database.TAG, this + " since !continuous, calling stopped()");
                         stopped();
+                    } else if (error != null) /*(revisionsFailed > 0)*/ {
+                        String msg = String.format(
+                                "%s: Failed to xfer %d revisions, will retry in %d sec",
+                                this,
+                                revisionsFailed,
+                                RETRY_DELAY);
+                        Log.d(Database.TAG, msg);
+                        cancelPendingRetryIfReady();
+                        scheduleRetryIfReady();
                     }
 
-<<<<<<< HEAD
-                    // TODO: port this from iOS
-                    /*
-                    else if (_error) // eg, (_revisionsFailed > 0) {
-                    LogTo(Sync, @"%@: Failed to xfer %u revisions; will retry in %g sec",
-                            self, _revisionsFailed, kRetryDelay);
-                    [NSObject cancelPreviousPerformRequestsWithTarget: self
-                    selector: @selector(retryIfReady)
-                    object: nil];
-                    [self performSelector: @selector(retryIfReady)
-                    withObject: nil afterDelay: kRetryDelay];
-
-                     */
-=======
-            if (!active) {
-                if (!continuous) {
-                    stopped();
-                } else if (error != null) /*(revisionsFailed > 0)*/ {
-                    String msg = String.format(
-                            "%s: Failed to xfer %d revisions, will retry in %d sec",
-                            this,
-                            revisionsFailed,
-                            RETRY_DELAY);
-                    Log.d(Database.TAG, msg);
-                    cancelPendingRetryIfReady();
-                    scheduleRetryIfReady();
->>>>>>> 3de72fdd
                 }
 
             }
