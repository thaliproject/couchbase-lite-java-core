--- conflicted
+++ resolved
@@ -960,19 +960,8 @@
     @InterfaceAudience.Private
     public void fetchRemoteCheckpointDoc() {
         lastSequenceChanged = false;
-<<<<<<< HEAD
-        final String localLastSequence = db.lastSequenceWithRemoteURL(remote, !isPull());
-        if (localLastSequence == null) {
-            maybeCreateRemoteDB();
-            beginReplicating();
-            return;
-        } else {
-            setCreateTarget(false);
-        }
-=======
         String checkpointId = remoteCheckpointDocID();
         final String localLastSequence = db.lastSequenceWithCheckpointId(checkpointId);
->>>>>>> 09a4d376
 
         asyncTaskStarted();
         sendAsyncRequest("GET", "/_local/" + checkpointId, null, new RemoteRequestCompletionBlock() {
