--- conflicted
+++ resolved
@@ -1,29 +1,8 @@
 package com.couchbase.lite.router;
 
 
-<<<<<<< HEAD
 import com.couchbase.lite.*;
 import com.couchbase.lite.Database.TDContentOptions;
-=======
-import com.couchbase.lite.AsyncTask;
-import com.couchbase.lite.Attachment;
-import com.couchbase.lite.BlobStoreWriter;
-import com.couchbase.lite.ChangesOptions;
-import com.couchbase.lite.CouchbaseLiteException;
-import com.couchbase.lite.Database;
-import com.couchbase.lite.Database.TDContentOptions;
-import com.couchbase.lite.DocumentChange;
-import com.couchbase.lite.Manager;
-import com.couchbase.lite.Mapper;
-import com.couchbase.lite.Misc;
-import com.couchbase.lite.QueryOptions;
-import com.couchbase.lite.QueryRow;
-import com.couchbase.lite.Reducer;
-import com.couchbase.lite.ReplicationFilter;
-import com.couchbase.lite.RevisionList;
-import com.couchbase.lite.Status;
-import com.couchbase.lite.View;
->>>>>>> bbb3da60
 import com.couchbase.lite.View.TDViewCollation;
 import com.couchbase.lite.auth.FacebookAuthorizer;
 import com.couchbase.lite.auth.PersonaAuthorizer;
@@ -34,11 +13,8 @@
 import com.couchbase.lite.storage.SQLException;
 import com.couchbase.lite.support.Version;
 import com.couchbase.lite.util.Log;
-<<<<<<< HEAD
-=======
 import com.couchbase.lite.util.StreamUtils;
 
->>>>>>> bbb3da60
 import org.apache.http.client.HttpResponseException;
 
 import java.io.ByteArrayInputStream;
@@ -309,7 +285,7 @@
         try {
             connection.getResponseOutputStream().close();
         } catch (IOException e) {
-            Log.e(Database.TAG, "Error closing empty output stream");
+            Log.e(Log.TAG_ROUTER, "Error closing empty output stream");
         }
         sendResponse();
     }
@@ -334,17 +310,7 @@
         // First interpret the components of the request:
         List<String> path = splitPath(connection.getURL());
         if(path == null) {
-<<<<<<< HEAD
             SendErrorResponseNoResponseBody(Status.BAD_REQUEST); // https://github.com/couchbase/couchbase-lite-java-core/issues/47
-=======
-            connection.setResponseCode(Status.BAD_REQUEST);
-            try {
-                connection.getResponseOutputStream().close();
-            } catch (IOException e) {
-                Log.e(Log.TAG_ROUTER, "Error closing empty output stream");
-            }
-            sendResponse();
->>>>>>> bbb3da60
             return;
         }
 
@@ -401,51 +367,21 @@
             // Make sure database exists, then interpret doc name:
             Status status = openDB();
             if(!status.isSuccessful()) {
-<<<<<<< HEAD
                 SendErrorResponseNoResponseBody(status.getCode()); // https://github.com/couchbase/couchbase-lite-java-core/issues/47
-=======
-                connection.setResponseCode(status.getCode());
-                try {
-                    connection.getResponseOutputStream().close();
-                } catch (IOException e) {
-                    Log.e(Log.TAG_ROUTER, "Error closing empty output stream");
-                }
-                sendResponse();
->>>>>>> bbb3da60
                 return;
             }
             String name = path.get(1);
             if(!name.startsWith("_")) {
                 // Regular document
                 if(!Database.isValidDocumentId(name)) {
-<<<<<<< HEAD
                     SendErrorResponseNoResponseBody(Status.BAD_REQUEST); // https://github.com/couchbase/couchbase-lite-java-core/issues/47
-=======
-                    connection.setResponseCode(Status.BAD_REQUEST);
-                    try {
-                        connection.getResponseOutputStream().close();
-                    } catch (IOException e) {
-                        Log.e(Log.TAG_ROUTER, "Error closing empty output stream");
-                    }
-                    sendResponse();
->>>>>>> bbb3da60
                     return;
                 }
                 docID = name;
             } else if("_design".equals(name) || "_local".equals(name)) {
                 // "_design/____" and "_local/____" are document names
                 if(pathLen <= 2) {
-<<<<<<< HEAD
                     SendErrorResponseNoResponseBody(Status.NOT_FOUND); // https://github.com/couchbase/couchbase-lite-java-core/issues/47
-=======
-                    connection.setResponseCode(Status.NOT_FOUND);
-                    try {
-                        connection.getResponseOutputStream().close();
-                    } catch (IOException e) {
-                        Log.e(Log.TAG_ROUTER, "Error closing empty output stream");
-                    }
-                    sendResponse();
->>>>>>> bbb3da60
                     return;
                 }
                 docID = name + "/" + path.get(2);
@@ -519,11 +455,7 @@
                 status = (Status)m.invoke(this, db, docID, attachmentName);
             } catch (Exception e) {
                 //default status is internal server error
-<<<<<<< HEAD
-                Log.e(Database.TAG, "Router attempted do_UNKNOWN fallback, but that threw an exception", e);
-=======
                 Log.e(Log.TAG_ROUTER, "Router attempted do_UNKNWON fallback, but that threw an exception", e);
->>>>>>> bbb3da60
                 Map<String, Object> result = new HashMap<String, Object>();
                 result.put("error", "not_found");
                 result.put("reason", "Router unable to route request");
